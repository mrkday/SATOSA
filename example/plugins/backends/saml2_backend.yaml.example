--- conflicted
+++ resolved
@@ -65,15 +65,12 @@
         # A name_id_format of 'None' will cause the authentication request to not
         # include a Format attribute in the NameIDPolicy.
         # name_id_format: 'None'
-<<<<<<< HEAD
         name_id_format_allow_create: true
+
   # disco_srv must be defined if there is more than one IdP in the metadata specified above
   disco_srv: http://disco.example.com
 
   # Allow flows to start at the discovery response endpoint.
   # Not recommend but allowed by default for backwards compatiblity.
   # Default will change to false in a later release.
-  # allow_discovery_initiated: true
-=======
-        name_id_format_allow_create: true
->>>>>>> 961dd99e
+  # allow_discovery_initiated: true